--- conflicted
+++ resolved
@@ -51,10 +51,8 @@
 
 **Boxplots**
 
-<<<<<<< HEAD
-1. Cargar todos los perfiles `data/rawdy` (y/o `raw`) y CSV `fwl_2024_TW.csv` en `data/fwl_map`.
-2. Seguir las instrucciones de `notebooks/filter_statistics.ipynb` y ejecutar.
-=======
-1. Load all profiles in `data/rawdy` and the CSV file `fwl_2024_TW.csv` into `data/fwl_map`.
-2. Run `notebooks/filter_statistics.ipynb`.
->>>>>>> 96f63ea7
+> [!WARNING]
+**Attention:** Remember to change the profile `LRS90D_YSI_2023082` to `LRS90D_YSI_20230827` (**ADD THE '7' AT THE END**) in `fwl_2024_TW.csv`, otherwise, you will get an error.  
+
+1. Load all `data/rawdy` (and/or `raw`) profiles and the `fwl_2024_TW.csv` file into `data/fwl_map`.  
+2. Follow the instructions in `notebooks/filter_statistics.ipynb` and execute.